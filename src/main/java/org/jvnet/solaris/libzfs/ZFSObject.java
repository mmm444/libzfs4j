/*
 * CDDL HEADER START
 *
 * The contents of this file are subject to the terms of the
 * Common Development and Distribution License (the "License").
 * You may not use this file except in compliance with the License.
 *
 * You can obtain a copy of the license at usr/src/OPENSOLARIS.LICENSE
 * or http://www.opensolaris.org/os/licensing.
 * See the License for the specific language governing permissions
 * and limitations under the License.
 *
 * When distributing Covered Code, include this CDDL HEADER in each
 * file and include the License file at usr/src/OPENSOLARIS.LICENSE.
 * If applicable, add the following below this CDDL HEADER, with the
 * fields enclosed by brackets "[]" replaced with your own identifying
 * information: Portions Copyright [yyyy] [name of copyright owner]
 *
 * CDDL HEADER END
 */
package org.jvnet.solaris.libzfs;

import static org.jvnet.solaris.libzfs.jna.libzfs.LIBZFS;

import java.util.ArrayList;
import java.util.Collection;
import java.util.Hashtable;
import java.util.List;
import java.util.Map;
import java.util.Set;
import java.util.TreeSet;

import org.jvnet.solaris.libzfs.ACLBuilder.PermissionBuilder;
import org.jvnet.solaris.libzfs.jna.libzfs;
import org.jvnet.solaris.libzfs.jna.zfs_handle_t;
import org.jvnet.solaris.libzfs.jna.zfs_prop_t;
import org.jvnet.solaris.libzfs.jna.zfs_type_t;
import org.jvnet.solaris.nvlist.jna.nvlist_t;

import com.sun.jna.Memory;
import com.sun.jna.NativeLong;
import com.sun.jna.Pointer;
import com.sun.jna.ptr.IntByReference;

/**
 * Represents ZFS snapshot, file system, volume, or pool.
 * 
 * @author Kohsuke Kawaguchi
 */
public abstract class ZFSObject implements Comparable<ZFSObject>, ZFSContainer {

    /*package*/ final LibZFS library;
    /*package*/ zfs_handle_t handle;
    private final String name;

    ZFSObject(final LibZFS library, final zfs_handle_t handle) {
        this.library = library;
        if (handle == null) {
            throw new ZFSException(library);
        }
        this.handle = handle;
        this.name = LIBZFS.zfs_get_name(this.handle);
    }

    /**
     * Instantiate the right subtype.
     */
    /*package*/ static ZFSObject create(LibZFS parent, zfs_handle_t handle) {
        switch (ZFSType.fromCode(LIBZFS.zfs_get_type(handle))) {
        case FILESYSTEM:    return new ZFSFileSystem(parent,handle);
        case SNAPSHOT:      return new ZFSSnapshot(parent,handle);
        case VOLUME:        return new ZFSVolume(parent,handle);
        default:            throw new AssertionError();
        }
    }

    public LibZFS getLibrary() {
        return library;
    }

    /**
     * Gets the {@link ZFSPool} that contains this ZFS object.
     *
     * @return
     *      This method should never return null.
     */
    public ZFSPool getPool() {
        int idx = name.indexOf('/');
        if(idx<0)   return library.getPool(name);
        return library.getPool(name.substring(0,idx));
    }

    public int compareTo(ZFSObject that) {
        long a = Long.parseLong(this.getZfsProperty(zfs_prop_t.ZFS_PROP_CREATETXG));
        long b = Long.parseLong(that.getZfsProperty(zfs_prop_t.ZFS_PROP_CREATETXG));

        if (a > b) {
            return 1;
        }
        if (a < b) {
            return -1;
        }
        return 0;
    }

    public List<ZFSObject> children() {
        return children(ZFSObject.class);
    }

    public <T extends ZFSObject> List<T> children(Class<T> type) {
        return children(type, new ArrayList<T>(), false);
    }

    public List<ZFSObject> descendants() {
        return children(ZFSObject.class);
    }

    public <T extends ZFSObject> List<T> descendants(Class<T> type) {
        return children(type, new ArrayList<T>(), true);
    }

    private <T extends ZFSObject> List<T> children(Class<T> type, List<T> list, boolean recursive) {
        for (ZFSObject snap : snapshots()) {
            if(type.isInstance(snap))
                list.add(type.cast(snap));
        }
        for (ZFSObject child : getChildren()) {
            if (!child.getName().contains("@")) {
                if(type.isInstance(child))
                    list.add(type.cast(child));
                if(recursive)
                    child.children(type,list,recursive);
            }
        }
        return list;
    }

    /**
     * Creates a clone from this snapshot.
     * 
     * This method fails if this {@link ZFSObject} is not a snapshot.
     */
    public ZFSFileSystem clone(String fullDestinationName) {
        if (LIBZFS.zfs_clone(handle, fullDestinationName, null) != 0)
            throw new ZFSException(library);
        ZFSFileSystem target = (ZFSFileSystem) library.open(fullDestinationName);
        // this behavior mimics "zfs clone"
        target.mount();
        target.share();
        return target;
    }

    /**
     * Creates a nested file system.
     *
     * @param props
     *      ZFS properties to be attached to the new file system. Can be null.
     */
    public ZFSFileSystem createFileSystem(final String name, final Map<String, String> props) {
        return (ZFSFileSystem) library.create(getName()+'/'+name, ZFSType.FILESYSTEM,props);
    }

    /**
     * Opens a nested file system.
     */
    public ZFSFileSystem openFileSystem(String name) {
        return library.open(getName()+'/'+name,ZFSFileSystem.class);
    }

    /**
     * Take a snapshot of this ZFS dataset.
     * 
     * @param snapshotName
     *            the name of the Snapshot to create, i.e. 'monday',
     *            'before-test'.
     * @return the created snapshot.
     */
    public ZFSSnapshot createSnapshot(final String snapshotName) {
        final ZFSSnapshot dataSet = createSnapshot(snapshotName, false);
        return dataSet;
    }

    /**
     * Take a snapshot of this ZFS dataset and recursively for all child
     * datasets.
     * 
     * @param snapshotName
     *            the name of the Snapshot to create, i.e. 'monday',
     *            'before-test'.
     * @param recursive
     *            should snapshot recursively create snapshot for all descendant
     *            datasets. Snapshots are taken atomically, so that all
     *            recursive snapshots correspond to the same moment in time.
     * @return the created snapshot of this dataset.
     */
    public ZFSSnapshot createSnapshot(final String snapshotName,
            final boolean recursive) {
        String fullName = name + '@' + snapshotName;
        /*
         * nv96 prototype: if(LIBZFS.zfs_snapshot(library.getHandle(),
         * fullName,recursive, null)!=0) pre-nv96 prototype:
         * if(LIBZFS.zfs_snapshot(library.getHandle(), fullName,recursive)!=0)
         */
        if (LIBZFS.zfs_snapshot(library.getHandle(), fullName, recursive, null) != 0) {
            throw new ZFSException(library);
        }

        final ZFSSnapshot dataSet = (ZFSSnapshot) library.open(fullName, zfs_type_t.SNAPSHOT);
        return dataSet;
    }

    /**
     * @deprecated added by typo
     */
    public void destory() {
        destroy();
    }

    /**
     * @deprecated added by typo
     */
    public void destory(boolean recursive) {
        destroy(recursive);
    }

    /**
     * Wipes out the dataset and all its data. Very dangerous.
     *
     * <p>
     * If this dataset contains nested datasets, this method fails with
     * {@link ErrorCode#EZFS_EXISTS}.
     */
    public void destroy() {
        if (LIBZFS.zfs_destroy(handle,false/*?*/) != 0)
            throw new ZFSException(library,"Failed to destroy "+getName());
    }

    /**
     * Wipes out this dataset and all its data, optionally recursively.
     */
    public void destroy(boolean recursive) {
        if(recursive) {
            for (ZFSObject child : children())
                child.destroy(recursive);
        }
        destroy();
    }

    public synchronized void dispose() {
        if (handle != null)
            LIBZFS.zfs_close(handle);
        handle = null;
    }

    @Override
    public final boolean equals(Object o) {
        // todo would using zfs_prop_t.ZFS_PROP_CREATETXG be more accurate?
        if (this == o) {
            return true;
        }
        if (o == null || getClass() != o.getClass()) {
            return false;
        }

        final ZFSObject zfsObject = (ZFSObject) o;
        final boolean equals = handle.equals(zfsObject.handle);
        return equals;
    }

    public List<ZFSObject> filesystems() {
        final List<ZFSObject> r = new ArrayList<ZFSObject>();
        LIBZFS.zfs_iter_filesystems(handle, new libzfs.zfs_iter_f() {
            public int callback(zfs_handle_t handle, Pointer arg) {
                r.add(ZFSObject.create(library, handle));
                return 0;
            }
        }, null);
        return r;
    }

    @Override
    protected void finalize() throws Throwable {
        dispose();
        super.finalize();
    }

    public List<ZFSObject> getChildren() {
        final List<ZFSObject> list = new ArrayList<ZFSObject>();
        LIBZFS.zfs_iter_children(handle, new libzfs.zfs_iter_f() {
            public int callback(zfs_handle_t handle, Pointer arg) {
                list.add(ZFSObject.create(library, handle));
                return 0;
            }
        }, null);
        return list;
    }

    /**
     * Gets the name of the dataset like "rpool/foo/bar".
     * 
     * @return the name of the dataset.
     */
    public String getName() {
        return name;
    }

    /**
     * Gets the type of this {@link ZFSObject}.
     */
    public ZFSType getType() {
        return ZFSType.fromCode(LIBZFS.zfs_get_type(handle));
    }

    public Map<zfs_prop_t,String> getZfsProperty(Collection<zfs_prop_t> props) {
        Memory propbuf = new Memory(libzfs.ZFS_MAXPROPLEN);
        char[] buf = null;
        IntByReference ibr = null;

        Hashtable<zfs_prop_t, String> map = new Hashtable<zfs_prop_t, String>();
        for (zfs_prop_t prop : props) {
            int ret = LIBZFS.zfs_prop_get(handle, new NativeLong(prop.ordinal()),
                    propbuf, libzfs.ZFS_MAXPROPLEN, ibr, buf,
                    new NativeLong(0), true);
            if(ret==0)
                map.put(prop, propbuf.getString(0));
        }
        return map;
    }

    public String getZfsProperty(zfs_prop_t prop) {
        Memory propbuf = new Memory(libzfs.ZFS_MAXPROPLEN);
        char[] buf = null;
        IntByReference ibr = null;

        int ret = LIBZFS.zfs_prop_get(handle, new NativeLong(prop.ordinal()),
                propbuf, libzfs.ZFS_MAXPROPLEN, ibr, buf,
                new NativeLong(0), true);

        return ((ret != 0) ? null : propbuf.getString(0));
    }

    public Hashtable<String, String> getUserProperty(Collection<String> keys) {
        // don't we need to release userProps later?
        Hashtable<String, String> map = new Hashtable<String, String>();

        nvlist_t userProps = LIBZFS.zfs_get_user_props(handle);
        for (String key : keys) {
            nvlist_t v = userProps.getNVList(key);
            if (v == null)
                return null;
            map.put(key, v.getString("value"));
        }
        return map;
    }

    public String getUserProperty(String key) {
        // don't we need to release userProps later?
        nvlist_t userProps = LIBZFS.zfs_get_user_props(handle);
        nvlist_t v = userProps.getNVList(key);
        if (v == null)
            return null;

        return v.getString("value");
    }

    @Override
    public final int hashCode() {
        return handle.hashCode();
    }

    /**
     * Clears the given property on this dataset, causing it to be inherited from its parent.
     */
    public void inheritProperty(String key) {
        if (LIBZFS.zfs_prop_inherit(handle, key) != 0)
            throw new ZFSException(library);

        // libzfs doesn't show us a new value until we reopen the handle, so do it now
        dispose();
        handle = LIBZFS.zfs_open(library.getHandle(), name, zfs_type_t.DATASET);
    }

    /**
     * Is this dataset shared.
     * 
     * @return is dataset shared.
     */
    public boolean isShared() {
        final boolean isShared = LIBZFS.zfs_is_shared(handle);
        return isShared;
    }

    /**
     * Renames this data set to another name.
     *
     * @return
     *      {@link ZFSObject} representing the new renamed dataset.
     */
    public ZFSObject rename(String fullName, boolean recursive) {
        if (LIBZFS.zfs_rename(handle, fullName, recursive) != 0)
            throw new ZFSException(library);

        return library.open(fullName);
    }

    public ZFSObject rollback(boolean recursive) {
        String filesystem = name.substring(0, getName().indexOf("@"));
        ZFSObject fs = library.open(filesystem);
        if (recursive) {
            /* first pass - check for clones */
            List<ZFSObject> list = fs.getChildren();
            for (ZFSObject child : list) {
                if (!child.getName().startsWith(filesystem + "@")) {
                    return child;
                }
            }
            /* second pass - find snapshot index, destroy later snapshots */
            boolean found = false;
            for (ZFSObject snap : fs.snapshots()) {
                String name = snap.getName();
                if (name.equals(getName())) {
                    found = true;
                    continue;
                }
                if (found) {
                    snap.destory();
                }
            }
        }
        if (LIBZFS.zfs_rollback(fs.handle, handle, recursive) != 0)
            throw new ZFSException(library);

        return library.open(filesystem);
    }

    /**
     * Sets a user-defined property.
     */
    public void setProperty(String key, String value) {
        if (LIBZFS.zfs_prop_set(handle, key, value) != 0)
            throw new ZFSException(library,"Failed to set property "+key+" on "+getName());
    }

    /**
     * Obtain all snapshots for this dataset.
     * 
     * @return all snapshot datasets.
     */
    public Set<ZFSSnapshot> snapshots() {
        final Set<ZFSSnapshot> set = new TreeSet<ZFSSnapshot>();
<<<<<<< HEAD
        String abi = library.libzfs4j_features_get("LIBZFS4J_ABI_zfs_iter_snapshots");
        if (abi.equals("openzfs")) {
            LIBZFS.zfs_iter_snapshots(handle, false, new libzfs.zfs_iter_f() {
                public int callback(zfs_handle_t handle, Pointer arg) {
                    set.add((ZFSSnapshot)ZFSObject.create(library, handle));
                    return 0;
                }
            }, null);
        } else {
            LIBZFS.zfs_iter_snapshots(handle, new libzfs.zfs_iter_f() {
                public int callback(zfs_handle_t handle, Pointer arg) {
                    set.add((ZFSSnapshot)ZFSObject.create(library, handle));
                    return 0;
                }
            }, null);
        }
=======
        LIBZFS.zfs_iter_snapshots(handle, false, new libzfs.zfs_iter_f() {
            public int callback(zfs_handle_t handle, Pointer arg) {
                set.add((ZFSSnapshot)ZFSObject.create(library, handle));
                return 0;
            }
        }, null);
>>>>>>> b36fbefa
        return set;
    }

    /**
     * Returns {@link #getName() the name}.
     */
    @Override
    public String toString() {
        return getName();
    }
}<|MERGE_RESOLUTION|>--- conflicted
+++ resolved
@@ -448,7 +448,6 @@
      */
     public Set<ZFSSnapshot> snapshots() {
         final Set<ZFSSnapshot> set = new TreeSet<ZFSSnapshot>();
-<<<<<<< HEAD
         String abi = library.libzfs4j_features_get("LIBZFS4J_ABI_zfs_iter_snapshots");
         if (abi.equals("openzfs")) {
             LIBZFS.zfs_iter_snapshots(handle, false, new libzfs.zfs_iter_f() {
@@ -465,14 +464,6 @@
                 }
             }, null);
         }
-=======
-        LIBZFS.zfs_iter_snapshots(handle, false, new libzfs.zfs_iter_f() {
-            public int callback(zfs_handle_t handle, Pointer arg) {
-                set.add((ZFSSnapshot)ZFSObject.create(library, handle));
-                return 0;
-            }
-        }, null);
->>>>>>> b36fbefa
         return set;
     }
 
