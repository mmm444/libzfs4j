/*
 * CDDL HEADER START
 *
 * The contents of this file are subject to the terms of the
 * Common Development and Distribution License (the "License").
 * You may not use this file except in compliance with the License.
 *
 * You can obtain a copy of the license at usr/src/OPENSOLARIS.LICENSE
 * or http://www.opensolaris.org/os/licensing.
 * See the License for the specific language governing permissions
 * and limitations under the License.
 *
 * When distributing Covered Code, include this CDDL HEADER in each
 * file and include the License file at usr/src/OPENSOLARIS.LICENSE.
 * If applicable, add the following below this CDDL HEADER, with the
 * fields enclosed by brackets "[]" replaced with your own identifying
 * information: Portions Copyright [yyyy] [name of copyright owner]
 *
 * CDDL HEADER END
 */
package org.jvnet.solaris.libzfs.jna;

import org.jvnet.solaris.avl.avl_node_t;
import org.jvnet.solaris.avl.avl_tree_t;
import org.jvnet.solaris.jna.BooleanByReference;
import org.jvnet.solaris.jna.EnumByReference;
import org.jvnet.solaris.jna.PtrByReference;
import org.jvnet.solaris.mount.MountFlags;
import org.jvnet.solaris.nvlist.jna.nvlist_t;

import com.sun.jna.Callback;
import com.sun.jna.Library;
import com.sun.jna.Native;
import com.sun.jna.NativeLong;
import com.sun.jna.Pointer;
import com.sun.jna.Structure;
import com.sun.jna.ptr.IntByReference;
import com.sun.jna.ptr.LongByReference;
import com.sun.jna.ptr.PointerByReference;

import java.util.Arrays;
import java.util.Collections;
import java.util.List;

/**
 * @author Kohsuke Kawaguchi
 * @author Leo Xu
 */
public interface libzfs extends Library {
    public static final libzfs LIBZFS = (libzfs) Native.loadLibrary("zfs",libzfs.class);

/*
 * Miscellaneous ZFS constants
 */
    public static final int MAXNAMELEN = 256;
    public static final int MAXPATHLEN = 1024;
    public static final int	ZFS_MAXNAMELEN		=MAXNAMELEN;
    public static final int	ZPOOL_MAXNAMELEN	=MAXNAMELEN;
    public static final int	ZFS_MAXPROPLEN		=MAXPATHLEN;
    public static final int	ZPOOL_MAXPROPLEN	=MAXPATHLEN;

    /*
    * The following data structures are all part
    * of the zfs_allow_t data structure which is
    * used for printing 'allow' permissions.
    * It is a linked list of zfs_allow_t's which
    * then contain avl tree's for user/group/sets/...
    * and each one of the entries in those trees have
    * avl tree's for the permissions they belong to and
    * whether they are local,descendent or local+descendent
    * permissions.  The AVL trees are used primarily for
    * sorting purposes, but also so that we can quickly find
    * a given user and or permission.
    */
class zfs_perm_node_t extends Structure implements Structure.ByReference {
	avl_node_t z_node;
	char[] z_pname = new char[MAXPATHLEN];

        @Override
        protected List getFieldOrder() {
            return Arrays.asList("z_node","z_pname");
        }
    }

class zfs_allow_node_t extends Structure implements Structure.ByReference {
	avl_node_t z_node;
	char[] z_key = new char[MAXPATHLEN];		/* name, such as joe */
	avl_tree_t z_localdescend;	/* local+descendent perms */
	avl_tree_t z_local;		/* local permissions */
	avl_tree_t z_descend;		/* descendent permissions */
    // TODO: KK: aren't there avl_tree_t pointers?

    @Override
    protected List getFieldOrder() {
        return Arrays.asList("z_node","z_key","z_localdescend","z_local","z_descend");
    }
}

class zfs_allow_t extends Structure implements Structure.ByReference {
	zfs_allow_t z_next;
	char[] z_setpoint = new char[MAXPATHLEN];
	avl_tree_t z_sets;
	avl_tree_t z_crperms;
	avl_tree_t z_user;
	avl_tree_t z_group;
	avl_tree_t z_everyone;

    @Override
    protected List getFieldOrder() {
        return Arrays.asList("z_next","z_setpoint","z_sets","z_crperms","z_user","z_group","z_everyone");
    }
}

/*
 * Library initialization
 */
libzfs_handle_t libzfs_init();
void libzfs_fini(libzfs_handle_t handle);

libzfs_handle_t zpool_get_handle(zpool_handle_t handle);
libzfs_handle_t zfs_get_handle(zfs_handle_t handle);

void libzfs_print_on_error(libzfs_handle_t lib, boolean flag);

int libzfs_errno(libzfs_handle_t lib);
String libzfs_error_action(libzfs_handle_t lib);
String libzfs_error_description(libzfs_handle_t lib);


void libzfs_mnttab_init(libzfs_handle_t lib);
void libzfs_mnttab_fini(libzfs_handle_t lib);
void libzfs_mnttab_cache(libzfs_handle_t lib, boolean flag);
//int libzfs_mnttab_find(libzfs_handle_t lib, String fsname,     struct mnttab *);
void libzfs_mnttab_add(libzfs_handle_t lib, String specal, String mountp, String mntopts);
void libzfs_mnttab_remove(libzfs_handle_t lib, String fsname);


/*
 * Basic handle functions
 */
zpool_handle_t zpool_open(libzfs_handle_t lib, String name);
zpool_handle_t zpool_open_canfail(libzfs_handle_t lib, String name);
void zpool_close(zpool_handle_t pool);
String zpool_get_name(zpool_handle_t pool);
int zpool_get_state(zpool_handle_t pool);
String zpool_state_to_name(vdev_state_t state, vdev_aux_t aux);
void zpool_free_handles(libzfs_handle_t lib);


/*
 * Iterate over all active pools in the system.
 */
interface zpool_iter_f extends Callback {
    int callback(zpool_handle_t handle, Pointer arg);
}
int zpool_iter(libzfs_handle_t lib, zpool_iter_f callback, Pointer arg);

/*
 * Functions to create and destroy pools
 */
int zpool_create(libzfs_handle_t lib, String poolName, nvlist_t nvroot, nvlist_t props);
int zpool_destroy(zpool_handle_t pool);
int zpool_add(zpool_handle_t pool, nvlist_t _1);

/*
 * Functions to manipulate pool and vdev state
 */
int zpool_scrub(zpool_handle_t pool, pool_scrub_type_t scrub);
int zpool_clear(zpool_handle_t pool, String name);

int zpool_vdev_online(zpool_handle_t pool, String path, int flags, vdev_state_t newstate);
int zpool_vdev_offline(zpool_handle_t pool, String path, boolean istmp);
int zpool_vdev_attach(zpool_handle_t pool, String old_disk, String new_disk, nvlist_t nvroot, int replacing);
int zpool_vdev_detach(zpool_handle_t pool, String path);
int zpool_vdev_remove(zpool_handle_t pool, String path);

int zpool_vdev_fault(zpool_handle_t pool, long guid, vdev_aux_t aux);
int zpool_vdev_degrade(zpool_handle_t pool, long guid, vdev_aux_t aux);
int zpool_vdev_clear(zpool_handle_t pool, long guid);

nvlist_t zpool_find_vdev(zpool_handle_t pool, String path, BooleanByReference avail_spare,
        BooleanByReference l2cache, BooleanByReference log);
nvlist_t zpool_find_vdev_by_physpath(zpool_handle_t pool, String ppath,
         BooleanByReference avail_spare, BooleanByReference l2cache, BooleanByReference log);

int zpool_label_disk(libzfs_handle_t lib, zpool_handle_t pool, String label);

/*
 * Functions to manage pool properties
 */
int zpool_set_prop(zpool_handle_t pool, String name, String value);
int zpool_get_prop(zpool_handle_t pool, /* zpool_prop_t */ NativeLong prop, /*char[] */ Pointer buf,
    NativeLong len, EnumByReference<zprop_source_t> srctype);
long zpool_get_prop_int(zpool_handle_t pool, zpool_prop_t prop, EnumByReference<zprop_source_t> src);

String zpool_prop_to_name(zpool_prop_t prop);
String zpool_prop_values(zpool_prop_t prop);

int/*ZPoolStatus*/ zpool_get_status(zpool_handle_t handle, /*char ** */ PointerByReference msgid);
int/*ZPoolStatus*/ zpool_import_status(nvlist_t config, PointerByReference misgid);
// void zpool_dump_ddt(ddt_stat_t dds_total, ddt_histogram_t ddh);

/*
 * Statistics and configuration functions.
 */
nvlist_t zpool_get_config(zpool_handle_t pool, /*nvlist_t ** */ PointerByReference ppchNVList);
int zpool_refresh_stats(zpool_handle_t pool, BooleanByReference missing);
int zpool_get_errlog(zpool_handle_t pool, /*nvlist_t ** */ PointerByReference ppchNVList);

/*
 * Import and export functions
 */
int zpool_export(zpool_handle_t pool, boolean force);
int zpool_export_force(zpool_handle_t pool);
int zpool_import(libzfs_handle_t lib, nvlist_t config, String newname, /*char * */  String altroot);
int zpool_import_props(libzfs_handle_t lib, nvlist_t config, String newname,
                        nvlist_t props, BooleanByReference importfaulted);

/*
 * Search for pools to import
 */
nvlist_t zpool_find_import(libzfs_handle_t lib, int argc, /*char ** */PointerByReference argv);
nvlist_t zpool_find_import_cached(libzfs_handle_t lib, String cachefile, String poolname, long guid);
nvlist_t zpool_find_import_byname(libzfs_handle_t lib, int argc, /*char ** */ PointerByReference argv, String pool);
nvlist_t zpool_find_import_byguid(libzfs_handle_t lib, int argc, /*char ** */ PointerByReference argv, long guid);
nvlist_t zpool_find_import_activeok(libzfs_handle_t lib, int argc, /*char ** */ PointerByReference argv);

/*
 * Miscellaneous pool functions
 */
//struct zfs_cmd;

String zpool_vdev_name(libzfs_handle_t lib, zpool_handle_t pool, nvlist_t nv, BooleanByReference verbose);
int zpool_upgrade(zpool_handle_t pool , long new_version);
int zpool_get_history(zpool_handle_t pool, /*nvlist_t ** */ PointerByReference ppNVList);
void zpool_set_history_str(String subcommand, int argc, String[] argv, String history_str);
int zpool_stage_history(libzfs_handle_t lib, String _2);
void zpool_obj_to_path(zpool_handle_t pool, long _2, long _3, String _4, NativeLong len);
int zfs_ioctl(libzfs_handle_t lib, int _2, zfs_cmd cmd);
/*
 * Basic handle manipulations.  These functions do not create or destroy the
 * underlying datasets, only the references to them.
 *
 * See http://src.opensolaris.org/source/xref/onnv/onnv-gate/usr/src/lib/libzfs/common/libzfs_dataset.c
 */
zfs_handle_t zfs_open(libzfs_handle_t lib, String name, int/*zfs_type_t*/ typeMask);
zfs_handle_t zfs_handle_dup(zfs_handle_t src);
void zfs_close(zfs_handle_t handle);
int/*zfs_type_t*/ zfs_get_type(zfs_handle_t handle);
String zfs_get_name(zfs_handle_t handle);
zpool_handle_t zfs_get_pool_handle(zfs_handle_t h);

/*
 * Property management functions.  Some functions are shared with the kernel,
 * and are found in sys/fs/zfs.h.
 */

/*
 * zfs dataset property management
 */
String zfs_prop_default_string(zfs_prop_t prop);
long zfs_prop_default_numeric(zfs_prop_t prop);
String zfs_prop_column_name(zfs_prop_t prop);
boolean zfs_prop_align_right(zfs_prop_t prop);

String zfs_prop_to_name(zfs_prop_t prop);

    /**
     * Sets a property on a ZFS data set.
     *
     * <p>
     * This method can set both native properties and user-defined properties.
     */
    int zfs_prop_set(zfs_handle_t handle, String propertyName, String propertyValue);
int zfs_prop_get(zfs_handle_t handle, /* zfs_prop_t */ NativeLong prop, Pointer _4, int cbSize,
    /*zprop_source_t* */ IntByReference _5, char[] _6, NativeLong _7, boolean _8);
int zfs_prop_get_numeric(zfs_handle_t handle, zfs_prop_t prop, LongByReference r,
    /*zprop_source_t* */ IntByReference _4, char[] _5, NativeLong _6);
long zfs_prop_get_int(zfs_handle_t handle, zfs_prop_t prop);
int zfs_prop_inherit(zfs_handle_t handle, String _2);
String zfs_prop_values(zfs_prop_t prop);
int zfs_prop_is_string(zfs_prop_t prop);
nvlist_t zfs_get_user_props(zfs_handle_t handle);

int zfs_expand_proplist(zfs_handle_t handle, /*zprop_list_t ** */ PointerByReference _2);

public static final String ZFS_MOUNTPOINT_NONE= "none";
public static final String ZFS_MOUNTPOINT_LEGACY= "legacy";

/*
 * zpool property management
 */
int zpool_expand_proplist(zpool_handle_t pool, /*zprop_list_t ** */ PointerByReference _2);
String zpool_prop_default_string(zpool_prop_t prop);
long zpool_prop_default_numeric(zpool_prop_t prop);
String zpool_prop_column_name(zpool_prop_t prop);
boolean zpool_prop_align_right(zpool_prop_t prop);

/*
 * Functions shared by zfs and zpool property management.
 */
int zprop_iter(zprop_func func, Pointer arg, boolean show_all, boolean ordered, zfs_type_t type);
int zprop_get_list(libzfs_handle_t lib, String buf, /*zprop_list_t ** */ PointerByReference result, int/*zfs_type_t*/ type);
void zprop_free_list(zprop_list_t arg);

    interface zprop_func extends Callback {
        int callback(int i, Pointer arg);
    }

/*
 * Functions for printing zfs or zpool properties
 */
void zprop_print_one_property(String _1, zprop_get_cbdata_t _2, String _3, String _4, zprop_source_t _5, String _6);

public static final int GET_COL_NAME		=1;
public static final int GET_COL_PROPERTY	=2;
public static final int GET_COL_VALUE		=3;
public static final int GET_COL_SOURCE		=4;

    interface zfs_iter_f extends Callback {
        int callback(zfs_handle_t handle, Pointer arg);
    }

/*
 * Iterator functions.
 */
int zfs_iter_root(libzfs_handle_t lib, zfs_iter_f callback, Pointer arg);
int zfs_iter_children(zfs_handle_t handle, zfs_iter_f callback, Pointer arg);
int zfs_iter_dependents(zfs_handle_t handle, boolean _2, zfs_iter_f callback, Pointer arg);
int zfs_iter_filesystems(zfs_handle_t handle, zfs_iter_f callback, Pointer arg);
<<<<<<< HEAD
/* The legacy (Sun/Oracle Solaris; OpenSolaris) function ABI signature: */
int zfs_iter_snapshots(zfs_handle_t handle, zfs_iter_f callback, Pointer arg);
/* The OpenZFS function ABI signature since ~2012 (illumos since mid-2016, BSD, ZoL, ...): */
int zfs_iter_snapshots(zfs_handle_t handle, boolean simple, zfs_iter_f callback, Pointer arg);
=======
int zfs_iter_snapshots(zfs_handle_t handle, boolean simple, zfs_iter_f callback, Pointer arg);
int zfs_iter_snapshots_sorted(zfs_handle_t handle, zfs_iter_f callback, Pointer arg);
int zfs_iter_snapspec(zfs_handle_t handle, zfs_iter_f callback, Pointer arg);
>>>>>>> b36fbefa

/*
 * Functions to create and destroy datasets.
 */
int zfs_create(libzfs_handle_t lib, String name, int/*zfs_type_t*/ type, nvlist_t props);
int zfs_create_ancestors(libzfs_handle_t lib, String _2);
int zfs_destroy(zfs_handle_t handle, boolean defer);
int zfs_destroy_snaps(zfs_handle_t handle, String name, boolean _3);
int zfs_clone(zfs_handle_t handle, String name, nvlist_t _3);
/*
 * nv96 prototype:
 * int zfs_snapshot(libzfs_handle_t lib, String fullNameWithAtSnapShot, boolean recursive, nvlist_t props);
 * pre-nv96:
 * int zfs_snapshot(libzfs_handle_t lib, String fullNameWithAtSnapShot, boolean recursive);
*/
int zfs_snapshot(libzfs_handle_t lib, String fullNameWithAtSnapShot, boolean recursive, nvlist_t props);
        
int zfs_rollback(zfs_handle_t handle1, zfs_handle_t handle2, boolean _3);
int zfs_rename(zfs_handle_t handle, String name, boolean _3);
int zfs_promote(zfs_handle_t handle);

//typedef struct sendflags {
//        /* print informational messages (ie, -v was specified) */
//        boolean_t verbose;
//
//        /* recursive send  (ie, -R) */
//        boolean_t replicate;
//
//        /* for incrementals, do all intermediate snapshots */
//        boolean_t doall;
//
//        /* if dataset is a clone, do incremental from its origin */
//        boolean_t fromorigin;
//
//        /* do deduplication */
//        boolean_t dedup;
//
//        /* send properties (ie, -p) */
//        boolean_t props;
//
//        /* do not send (no-op, ie. -n) */
//        boolean_t dryrun;
//
//        /* parsable verbose output (ie. -P) */
//        boolean_t parsable;
//
//        /* show progress (ie. -v) */
//        boolean_t progress;
//} sendflags_t;
//
//typedef boolean_t (snapfilter_cb_t)(zfs_handle_t *, void *);
//
//extern int zfs_send(zfs_handle_t *, const char *, const char *,
//    sendflags_t *, int, snapfilter_cb_t, void *, nvlist_t **);

//    typedef struct recvflags {
//            /* print informational messages (ie, -v was specified) */
//            boolean_t verbose;
//
//            /* the destination is a prefix, not the exact fs (ie, -d) */
//            boolean_t isprefix;
//
//            /*
//             * Only the tail of the sent snapshot path is appended to the
//             * destination to determine the received snapshot name (ie, -e).
//             */
//            boolean_t istail;
//
//            /* do not actually do the recv, just check if it would work (ie, -n) */
//            boolean_t dryrun;
//
//            /* rollback/destroy filesystems as necessary (eg, -F) */
//            boolean_t force;
//
//            /* set "canmount=off" on all modified filesystems */
//            boolean_t canmountoff;
//
//            /* byteswap flag is used internally; callers need not specify */
//            boolean_t byteswap;
//
//            /* do not mount file systems as they are extracted (private) */
//            boolean_t nomount;
//    } recvflags_t;
//
//    extern int zfs_receive(libzfs_handle_t *, const char *, recvflags_t *,
//        int, avl_tree_t *);

/*
 * Miscellaneous functions.
 */
String zfs_type_to_name(zfs_type_t type);
void zfs_refresh_properties(zfs_handle_t handle);
int zfs_name_valid(String name, zfs_type_t type);
zfs_handle_t zfs_path_to_zhandle(libzfs_handle_t lib, String path, /*zfs_type_t*/ int type);
boolean zfs_dataset_exists(libzfs_handle_t lib, String name, /*zfs_type_t*/int type);
int zfs_spa_version(zfs_handle_t handle, IntByReference r);

/*
 * dataset permission functions.
 */
int zfs_perm_set(zfs_handle_t handle, nvlist_t perms);
int zfs_perm_remove(zfs_handle_t handle, nvlist_t perms);


    /**
     * Build a ZFS permission into a {@link nvlist_t} format that it internally uses.
     *
     * @param who
     *      To whom the permission concerns.
     *      User name, if {@code who_type} is {@link zfs_deleg_who_type_t#ZFS_DELEG_USER},
     *      Group name if {@code who_type} is {@link zfs_deleg_who_type_t#ZFS_DELEG_GROUP}.
     *      If {@code who_type} is {@link zfs_deleg_who_type_t#ZFS_DELEG_WHO_UNKNOWN}, then
     *      this is interpreted preferentially as the keyword "everyone", then as a user name,
     *      and lastly as a group name.
     * @param who_type
     *      One of the constants from {@link zfs_deleg_who_type_t}.
     * @param deleg_type
     *      Inheritance type from {@link zfs_deleg_inherit_t}. Its ordinal should be passed.
     * @param ppchNVList
     *      Receives nvlist_t upon a completion.
     */
    int zfs_build_perms(zfs_handle_t handle, String who, String perms,
        /*zfs_deleg_who_type_t*/ int who_type, /*zfs_deleg_inherit_t*/ int deleg_type, PtrByReference<nvlist_t> ppchNVList);
int zfs_perm_get(zfs_handle_t handle, /*zfs_allow_t ***/ PointerByReference _2);
void zfs_free_allows(zfs_allow_t p);
void zfs_deleg_permissions();

/*
 * Mount support functions.
 */
boolean is_mounted(libzfs_handle_t lib, String special, /*char ***/PointerByReference _2);
boolean zfs_is_mounted(zfs_handle_t handle, /*char ***/PointerByReference _3);
int zfs_mount(zfs_handle_t handle, String options, int mountFlags);

    /**
     *
     * @param umountFlags
     *      Bit combinations from {@link MountFlags}
     */
    int zfs_unmount(zfs_handle_t handle, String _2, int umountFlags);
    int zfs_unmountall(zfs_handle_t handle, int umountFlags);

/*
 * Share support functions.
 */
boolean zfs_is_shared(zfs_handle_t handle);
int zfs_share(zfs_handle_t handle);
int zfs_unshare(zfs_handle_t handle);

/*
 * Protocol-specific share support functions.
 */
boolean zfs_is_shared_nfs(zfs_handle_t handle, /*char ***/PointerByReference ppch);
boolean zfs_is_shared_smb(zfs_handle_t handle, /*char ***/PointerByReference ppch);
int zfs_share_nfs(zfs_handle_t handle);
int zfs_share_smb(zfs_handle_t handle);
int zfs_shareall(zfs_handle_t handle);
int zfs_unshare_nfs(zfs_handle_t handle, String _2);
int zfs_unshare_smb(zfs_handle_t handle, String _2);
int zfs_unshareall_nfs(zfs_handle_t handle);
int zfs_unshareall_smb(zfs_handle_t handle);
int zfs_unshareall_bypath(zfs_handle_t handle, String _2);
int zfs_unshareall(zfs_handle_t handle);
boolean zfs_is_shared_iscsi(zfs_handle_t handle);
int zfs_share_iscsi(zfs_handle_t handle);
int zfs_unshare_iscsi(zfs_handle_t handle);
    // TODO
//int zfs_iscsi_perm_check(libzfs_handle_t lib, char *, ucred_t *);
//int zfs_deleg_share_nfs(libzfs_handle_t lib, char *, char *,
//    void *, void *, int, zfs_share_op_t);

/*
 * Utility function to convert a number to a human-readable form.
 */
void zfs_nicenum(long _1, /*char **/ char[] buf, NativeLong size);
int zfs_nicestrtonum(libzfs_handle_t lib, String _2, LongByReference r);

/*
 * Given a device or file, determine if it is part of a pool.
 */
int zpool_in_use(libzfs_handle_t lib, int _2, /*pool_state_t* */ IntByReference r, /*char ***/PointerByReference ppch,
    BooleanByReference _5);

/*
 * ftyp special.  Read the label from a given device.
 */
int zpool_read_label(int _1, /*nvlist_t ***/ PointerByReference ppnvlist);

/*
 * Create and remove zvol /dev links.
 */
int zpool_create_zvol_links(zpool_handle_t pool);
int zpool_remove_zvol_links(zpool_handle_t pool);

/* is this zvol valid for use as a dump device? */
int zvol_check_dump_config(/*char **/String _1);

/*
 * Enable and disable datasets within a pool by mounting/unmounting and
 * sharing/unsharing them.
 */
int zpool_enable_datasets(zpool_handle_t pool, String _2, int _3);
int zpool_disable_datasets(zpool_handle_t pool, boolean force);
}<|MERGE_RESOLUTION|>--- conflicted
+++ resolved
@@ -328,16 +328,12 @@
 int zfs_iter_children(zfs_handle_t handle, zfs_iter_f callback, Pointer arg);
 int zfs_iter_dependents(zfs_handle_t handle, boolean _2, zfs_iter_f callback, Pointer arg);
 int zfs_iter_filesystems(zfs_handle_t handle, zfs_iter_f callback, Pointer arg);
-<<<<<<< HEAD
 /* The legacy (Sun/Oracle Solaris; OpenSolaris) function ABI signature: */
 int zfs_iter_snapshots(zfs_handle_t handle, zfs_iter_f callback, Pointer arg);
 /* The OpenZFS function ABI signature since ~2012 (illumos since mid-2016, BSD, ZoL, ...): */
 int zfs_iter_snapshots(zfs_handle_t handle, boolean simple, zfs_iter_f callback, Pointer arg);
-=======
-int zfs_iter_snapshots(zfs_handle_t handle, boolean simple, zfs_iter_f callback, Pointer arg);
 int zfs_iter_snapshots_sorted(zfs_handle_t handle, zfs_iter_f callback, Pointer arg);
 int zfs_iter_snapspec(zfs_handle_t handle, zfs_iter_f callback, Pointer arg);
->>>>>>> b36fbefa
 
 /*
  * Functions to create and destroy datasets.
