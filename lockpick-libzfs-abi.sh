--- conflicted
+++ resolved
@@ -72,10 +72,7 @@
 
 report_match() {
     SETTINGS="$(set | egrep '^LIBZFS4J_.*=')"
-<<<<<<< HEAD
-=======
     uname -a
->>>>>>> 0ee45352
     echo "MATCHED with the following settings: " $SETTINGS
     return 0
 }
